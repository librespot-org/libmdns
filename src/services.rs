use crate::dns_parser::{Name, RRData};
use multimap::MultiMap;
use rand::{rng, Rng};
use std::collections::HashMap;
use std::slice;
use std::sync::{Arc, RwLock};

/// A collection of registered services is shared between threads.
pub type Services = Arc<RwLock<ServicesInner>>;

pub struct ServicesInner {
    hostname: Name<'static>,
    /// main index
    by_id: HashMap<usize, ServiceData>,
    /// maps to id
    by_type: MultiMap<Name<'static>, usize>,
    /// maps to id
    by_name: HashMap<Name<'static>, usize>,
}

impl ServicesInner {
    pub fn new(hostname: String) -> Self {
        ServicesInner {
            hostname: Name::from_str(hostname),
            by_id: HashMap::new(),
            by_type: MultiMap::new(),
            by_name: HashMap::new(),
        }
    }

    pub fn get_hostname(&self) -> &Name<'static> {
        &self.hostname
    }

    pub fn find_by_name<'a>(&'a self, name: &'a Name<'a>) -> Option<&'a ServiceData> {
        self.by_name.get(name).and_then(|id| self.by_id.get(id))
    }

    pub fn find_by_type<'a>(&'a self, ty: &'a Name<'a>) -> FindByType<'a> {
        let ids = self.by_type.get_vec(ty).map(|ids| ids.iter());

        FindByType {
            services: self,
            ids,
        }
    }

    pub fn register(&mut self, svc: ServiceData) -> usize {
        let random_usize = || rng().random_range(..=usize::MAX);
        let mut id = random_usize();
        while self.by_id.contains_key(&id) {
            id = random_usize();
        }

        self.by_type.insert(svc.typ.clone(), id);
        self.by_name.insert(svc.name.clone(), id);
        self.by_id.insert(id, svc);

        id
    }

    pub fn unregister(&mut self, id: usize) -> ServiceData {
        use std::collections::hash_map::Entry;

        let svc = self.by_id.remove(&id).expect("unknown service");

        if let Some(entries) = self.by_type.get_vec_mut(&svc.typ) {
            entries.retain(|&e| e != id);
        }

        match self.by_name.entry(svc.name.clone()) {
            Entry::Occupied(entry) => {
                assert_eq!(*entry.get(), id);
                entry.remove();
            }
            Entry::Vacant(_) => {
                panic!("unknown/wrong service for id {}", id);
            }
        }

        svc
    }

    pub fn all_types(&self) -> impl Iterator<Item = &Name<'static>> {
        self.by_type.keys()
    }
}

impl<'a> IntoIterator for &'a ServicesInner {
    type Item = &'a crate::ServiceData;
    type IntoIter = std::collections::hash_map::Values<'a, usize, crate::ServiceData>;

    fn into_iter(self) -> Self::IntoIter {
        self.by_id.values()
    }
}

/// Returned by [`ServicesInner.find_by_type`](struct.ServicesInner.html#method.find_by_type)
pub struct FindByType<'a> {
    services: &'a ServicesInner,
    ids: Option<slice::Iter<'a, usize>>,
}

impl<'a> Iterator for FindByType<'a> {
    type Item = &'a ServiceData;

    fn next(&mut self) -> Option<Self::Item> {
        self.ids.as_mut().and_then(Iterator::next).map(|id| {
            let svc = self.services.by_id.get(id);
            svc.expect("missing service")
        })
    }
}

#[derive(Clone, Debug)]
pub struct ServiceData {
    pub name: Name<'static>,
    pub typ: Name<'static>,
    pub port: u16,
    pub txt: Vec<u8>,
}

/// Packet building helpers for `fsm` to respond with `ServiceData`
impl ServiceData {
    pub fn ptr_rr(&self) -> RRData {
        RRData::PTR(self.name.clone())
    }

<<<<<<< HEAD
    pub fn srv_rr<'a>(&self, hostname: &'a Name) -> RRData<'a> {
        RRData::SRV {
            priority: 0,
            weight: 0,
            port: self.port,
            target: hostname.clone(),
        }
=======
    pub fn add_srv_rr(
        &self,
        hostname: &Name<'_>,
        builder: AnswerBuilder,
        ttl: u32,
    ) -> AnswerBuilder {
        builder.add_answer(
            &self.name,
            QueryClass::IN,
            ttl,
            &RRData::SRV {
                priority: 0,
                weight: 0,
                port: self.port,
                target: hostname.clone(),
            },
        )
>>>>>>> 352c9305
    }

    pub fn txt_rr(&self) -> RRData {
        RRData::TXT(&self.txt)
    }
}<|MERGE_RESOLUTION|>--- conflicted
+++ resolved
@@ -122,40 +122,20 @@
 
 /// Packet building helpers for `fsm` to respond with `ServiceData`
 impl ServiceData {
-    pub fn ptr_rr(&self) -> RRData {
+    pub fn ptr_rr(&self) -> RRData<'_> {
         RRData::PTR(self.name.clone())
     }
 
-<<<<<<< HEAD
-    pub fn srv_rr<'a>(&self, hostname: &'a Name) -> RRData<'a> {
+    pub fn srv_rr<'a>(&self, hostname: &'a Name<'_>) -> RRData<'a> {
         RRData::SRV {
             priority: 0,
             weight: 0,
             port: self.port,
             target: hostname.clone(),
         }
-=======
-    pub fn add_srv_rr(
-        &self,
-        hostname: &Name<'_>,
-        builder: AnswerBuilder,
-        ttl: u32,
-    ) -> AnswerBuilder {
-        builder.add_answer(
-            &self.name,
-            QueryClass::IN,
-            ttl,
-            &RRData::SRV {
-                priority: 0,
-                weight: 0,
-                port: self.port,
-                target: hostname.clone(),
-            },
-        )
->>>>>>> 352c9305
     }
 
-    pub fn txt_rr(&self) -> RRData {
+    pub fn txt_rr(&self) -> RRData<'_> {
         RRData::TXT(&self.txt)
     }
 }