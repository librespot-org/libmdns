mod error;
pub use self::error::Error;
mod enums;
pub use self::enums::{Class, Opcode, QueryClass, QueryType, ResponseCode, Type};
mod structs;
pub use self::structs::{Packet, Question, ResourceRecord};
mod name;
pub use self::name::Name;
mod header;
mod parser;
pub use self::header::Header;
mod rrdata;
pub use self::rrdata::RRData;
mod builder;
<<<<<<< HEAD
pub use self::builder::*;
=======
pub use self::builder::{Answers, Builder};
>>>>>>> 352c9305
<|MERGE_RESOLUTION|>--- conflicted
+++ resolved
@@ -12,8 +12,4 @@
 mod rrdata;
 pub use self::rrdata::RRData;
 mod builder;
-<<<<<<< HEAD
-pub use self::builder::*;
-=======
-pub use self::builder::{Answers, Builder};
->>>>>>> 352c9305
+pub use self::builder::{Additional, Answers, Builder};